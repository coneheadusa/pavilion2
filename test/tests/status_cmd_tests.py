--- conflicted
+++ resolved
@@ -227,13 +227,19 @@
 
         # TODO: Test that the above have actually been set.
 
-<<<<<<< HEAD
-<<<<<<< HEAD
-<<<<<<< HEAD
-    def test_history_status(self):
-        """Checks pav status --history $id command when
-        passed a valid and invalid test id.
-        """
+    def test_status_summary(self):
+        # Testing that status works with summary flag
+        status_cmd = commands.get_command('status')
+        status_cmd.outfile = io.StringIO()
+        parser = argparse.ArgumentParser()
+        status_cmd._setup_arguments(parser)
+        arg_list = ['-s', '-a']
+        args = parser.parse_args(arg_list)
+
+        # Test that an empty working_dir fails correctly
+        self.assertEqual(status_cmd.run(self.pav_cfg, args), 0)
+
+
 
         base_cfg = self._quick_test_cfg()
         test_cfg1 = base_cfg.copy()
@@ -244,32 +250,20 @@
         test_cfg3['name'] = 'test3'
 
         configs = [test_cfg1, test_cfg2, test_cfg3]
-=======
-    def goober_test_status_summary(self):
-=======
-    def test_status_summary(self):
->>>>>>> add summary flag for status output
-=======
-    def test_status_summary(self):
->>>>>>> f9ab0491
-        # Testing that status works with summary flag
-        status_cmd = commands.get_command('status')
-        status_cmd.outfile = io.StringIO()
-        parser = argparse.ArgumentParser()
-        status_cmd._setup_arguments(parser)
-        arg_list = ['-s', '-a']
-        args = parser.parse_args(arg_list)
-
-        # Test that an empty working_dir fails correctly
-        self.assertEqual(status_cmd.run(self.pav_cfg, args), 0)
-
-<<<<<<< HEAD
-<<<<<<< HEAD
-        var_man = VariableSetManager()
->>>>>>> work on unit tests
-=======
-=======
->>>>>>> f9ab0491
+        tests = [TestRun(self.pav_cfg, test)
+        for test in configs]
+        for test in tests:
+            test.RUN_SILENT_TIMEOUT = 1
+
+        # Testing that summary flags return correctly
+        self.assertEqual(status_cmd.run(self.pav_cfg, args), 0)
+
+
+    def test_history_status(self):
+        """Checks pav status --history $id command when
+        passed a valid and invalid test id.
+        """
+
         base_cfg = self._quick_test_cfg()
         test_cfg1 = base_cfg.copy()
         test_cfg1['name'] = 'test1'
@@ -277,20 +271,14 @@
         test_cfg2['name'] = 'test2'
         test_cfg3 = base_cfg.copy()
         test_cfg3['name'] = 'test3'
-<<<<<<< HEAD
->>>>>>> add summary flag for status output
-=======
->>>>>>> f9ab0491
 
         configs = [test_cfg1, test_cfg2, test_cfg3]
         tests = [TestRun(self.pav_cfg, test)
-                 for test in configs]
+        for test in configs]
+
         for test in tests:
             test.RUN_SILENT_TIMEOUT = 1
 
-<<<<<<< HEAD
-<<<<<<< HEAD
-<<<<<<< HEAD
         suite = TestSeries(self.pav_cfg, tests)
         test_str = " ".join([str(test) for test in suite.tests])
         status_cmd = commands.get_command('status')
@@ -310,31 +298,4 @@
 
         # None int arguments "pav status --history lolol" throw
         # error in unit-test but are caught cleanly in pav usage
-        # check.
-=======
-        # Make sure this doesn't explode
-        suite = TestSeries(self.pav_cfg, tests)
-        test_str = " ".join([str(test) for test in suite.tests])
-
-        status_cmd = commands.get_command('status')
-        status_cmd.outfile = io.StringIO()
-
-
-
-        #for test in suite.tests:
-        print()
-        parser = argparse.ArgumentParser()
-        status_cmd._setup_arguments(parser)
-        arg_list = ['-s']
-        args = parser.parse_args(arg_list)
-        print(status_cmd.run(self.pav_cfg, args))
-        self.assertEqual(status_cmd.run(self.pav_cfg, args), 0)
->>>>>>> work on unit tests
-=======
-        # Testing that summary flags return correctly
-        self.assertEqual(status_cmd.run(self.pav_cfg, args), 0)
->>>>>>> add summary flag for status output
-=======
-        # Testing that summary flags return correctly
-        self.assertEqual(status_cmd.run(self.pav_cfg, args), 0)
->>>>>>> f9ab0491
+        # check.
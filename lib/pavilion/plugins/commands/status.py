"""The Status command, along with useful functions that make it easy for
other commands to print statuses."""

import errno
import os
import time
from datetime import datetime

from pavilion import commands
from pavilion import output
from pavilion import schedulers
from pavilion import series
from pavilion import test_run
from pavilion import utils
from pavilion.status_file import STATES
from pavilion.test_run import TestRun, TestRunError, TestRunNotFoundError


def get_last_ctime(path):
    """Gets the time path was modified."""
    mtime = os.path.getmtime(path)
    ctime = str(time.ctime(mtime))
    ctime = ctime[11:19]
    return ctime


def status_from_test_obj(pav_cfg, test_obj):
    """Takes a test object or list of test objects and creates the dictionary
    expected by the print_status function.

:param dict pav_cfg: Pavilion base configuration.
:param Union[TestRun,[TestRun] test_obj: Pavilion test object.
:return: List of dictionary objects containing the test ID, name,
         statt time of state update, and note associated with that state.
:rtype: list(dict)
    """
    if not isinstance(test_obj, list):
        test_obj = [test_obj]

    test_statuses = []

    for test in test_obj:
        status_f = test.status.current()

        if status_f.state == STATES.SCHEDULED:
            sched = schedulers.get_plugin(test.scheduler)
            status_f = sched.job_status(pav_cfg, test)
        elif status_f.state == STATES.BUILDING:
            last_update = get_last_ctime(test.path/'build.log')
            status_f.note = ' '.join([status_f.note,
                                      'Last updated: ',
                                      last_update])
        elif status_f.state == STATES.RUNNING:
            last_update = get_last_ctime(test.path/'run.log')
            status_f.note = ' '.join([status_f.note,
                                      'Last updated:',
                                      last_update])

        test_statuses.append({
            'test_id': test.id,
            'name':    test.name,
            'state':   status_f.state,
            'time':    status_f.when,
            'note':    status_f.note,
        })

    test_statuses.sort(key=lambda x: x['test_id'])
    return test_statuses


def get_tests(pav_cfg, args, errfile):
    """
    Gets the tests depending on arguments.

:param pav_cfg: The pavilion config
:param argparse namespace args: The tests via command line args.
:param errfile: stream to output errors as needed
:return: List of test objects
    """

    if not args.tests:
        # Get the last series ran by this user
        series_id = series.TestSeries.load_user_series_id(pav_cfg)
        if series_id is not None:
            args.tests.append(series_id)
        else:
            raise commands.CommandError(
                "No tests specified and no last series was found."
            )

    test_list = []

    for test_id in args.tests:
        # Series
        if test_id.startswith('s'):
            try:
                test_list.extend(series.TestSeries.from_id(pav_cfg,
                                                           test_id).tests)
            except series.TestSeriesError as err:
                output.fprint(
                    "Suite {} could not be found.\n{}"
                    .format(test_id, err),
                    file=errfile,
                    color=output.RED
                )
                continue
        # Test
        else:
            test_list.append(test_id)

    test_list = list(map(int, test_list))
    return test_list


def trim_tests(pav_cfg, args, errfile):
    """Consolidates and filters test_status list based on
    the limiting argument flags under 'pav status'. """

    test_statuses = []
    test_obj_list = []

    if args.all:
        tests = test_run.get_latest_tests(pav_cfg)
    else:
        tests = test_run.get_latest_tests(pav_cfg, args.limit)

    if args.time:
        time_limit = utils.retrieve_datetime(args, errfile)
        for test_id in tests:
            try:
                test = TestRun.load(pav_cfg, test_id)
                if test.status.current().when > time_limit:
                    test_obj_list.append(test)

            except (TestRunError, TestRunNotFoundError) as err:
                test_statuses.append({
                    'test_id': test_id,
                    'name':    "",
                    'state':   STATES.UNKNOWN,
                    'time':    "",
                    'note':    "Test not found: {}".format(err)
                })
    else:
        for test_id in tests:
            try:
                test = TestRun.load(pav_cfg, test_id)
                test_obj_list.append(test)

            except (TestRunError, TestRunNotFoundError) as err:
                test_statuses.append({
                    'test_id': test_id,
                    'name':    "",
                    'state':   STATES.UNKNOWN,
                    'time':    "",
                    'note':    "Test not found: {}".format(err)
                })

    statuses = status_from_test_obj(pav_cfg, test_obj_list)

    if statuses is not None:
        test_statuses = test_statuses + statuses

    return test_statuses


def print_status(statuses, outfile, json=False, show_skipped=False):
    """Prints the statuses provided in the statuses parameter.

:param list statuses: list of dictionary objects containing the test
                      ID, name, state, time of state update, and note
                      associated with that state.
:param bool json: Whether state should be printed as a JSON object or
                  not.
:param stream outfile: Stream to which the statuses should be printed.
:return: success or failure.
:rtype: int
"""

    if not show_skipped:
        statuses = [status for status in statuses
                    if status['state'] != STATES.SKIPPED]

    ret_val = 1
    for stat in statuses:
        if stat['note'] != "Test not found.":
            ret_val = 0
    if json:
        json_data = {'statuses': statuses}
        output.json_dump(json_data, outfile)
    else:
        fields = ['test_id', 'name', 'state', 'time', 'note']
        output.draw_table(
            outfile=outfile,
            field_info={
                'time': {'transform': output.get_relative_timestamp}
            },
            fields=fields,
            rows=statuses,
            title='Test statuses')

    return ret_val


def print_from_test_obj(pav_cfg, test_obj, outfile, json=False):
    """Print the statuses given a list of test objects or a single test object.

    :param dict pav_cfg: Base pavilion configuration.
    :param Union(test_run.TestRun,list(test_run.TestRun) test_obj:
        Single or list of test objects.
    :param bool json: Whether the output should be a JSON object or not.
    :param stream outfile: Stream to which the statuses should be printed.
    :return: 0 for success.
    :rtype: int
    """

    status_list = status_from_test_obj(pav_cfg, test_obj)
    return print_status(status_list, outfile, json)


class StatusCommand(commands.Command):
    """Prints the status of a set of tests."""

    def __init__(self):
        super().__init__('status', 'Check the status of a test, list of tests,'
                                   ' or test series.',
                         short_help="Get status of tests.")

    def _setup_arguments(self, parser):

        parser.add_argument(
            '-j', '--json', action='store_true', default=False,
            help='Give output as json, rather than as standard human readable.'
        )
        parser.add_argument(
            'tests', nargs='*', action='store',
            help='The name(s) of the tests to check.  These may be any mix of '
                 'test IDs and series IDs.  If no value is provided, the most '
                 'recent series submitted by this user is checked.'
        )
        parser.add_argument(
            '-a', '--all', action='store_true',
            help='Displays all tests within a certain limit.'
        )
        parser.add_argument(
            '-l', '--limit', type=int, default=10,
            help='Max number of tests displayed if --all is used.'
        )
        parser.add_argument(
            '--history', type=int,
            help="Shows the full status history of a job."
        )
        parser.add_argument(
            '-s', '--summary', default=False, action='store_true',
            help='Display a single line summary of test statuses.'
        )
        parser.add_argument(
<<<<<<< HEAD
            '-t', '--time', type=str, default=False, nargs=2,
            help='Retrieves tests up to the given date or time.'
        )
=======
            '-k', '--show-skipped', default=False, action='store_true',
            help='Show the status of skipped tests.')
>>>>>>> b063e96a

    def run(self, pav_cfg, args):
        """Gathers and prints the statuses from the specified test runs and/or
        series."""
        try:
            test_statuses = trim_tests(pav_cfg, args, self.errfile)
        except commands.CommandError as err:
            output.fprint("Status Error:", err, color=output.RED,
                          file=self.errfile)
            return 1

        if args.history:
            return self.display_history(pav_cfg, args)
        elif args.summary:
            return self.print_summary(test_statuses)
        else:
            return print_status(test_statuses, self.outfile, args.json,
                                args.show_skipped)

    def display_history(self, pav_cfg, args):
        """Display_history takes a test_id from the command
        line arguments and formats the status file from the id
        and displays it for the user through draw tables.
        :param pav_cfg: The pavilion config.
        :param argparse namespace args: The test via command line
        :rtype int"""

        ret_val = 0
        # status_path locates the status file per test_run id.
        status_path = (pav_cfg.working_dir / 'test_runs' /
                       str(args.history).zfill(7) / 'status')

        try:
            test = TestRun.load(pav_cfg, args.history)
            name_final = test.name
            id_final = test.id
            states = []  # dictionary list for table output

            with status_path.open() as file:
                for line in file:
                    val = line.split(' ', 2)
                    states.append({
                        'state': val[1],
                        'time': datetime.strptime(val[0],
                                                  '%Y-%m-%dT%H:%M:%S.%f'),
                        'note': val[2]
                    })
        except (TestRunError, TestRunNotFoundError) as err:
            output.fprint("The test_id {} does not exist in your "
                          "working directory.".format(args.history),
                          file=self.errfile,
                          color=output.RED)
            return errno.EINVAL

        fields = ['state', 'time', 'note']
        output.draw_table(
            outfile=self.outfile,
            field_info={
                'time': {'transform': output.get_relative_timestamp}
            },
            fields=fields,
            rows=states,
            title='Status history for test {} (id: {})'.format(name_final,
                                                               id_final))

        return ret_val

    def print_summary(self, statuses):
        """Print_summary takes in a list of test statuses.
        It summarizes basic state output and displays
        the data to the user through draw_table.
        :param statuses: state list of current jobs
        :rtype: int
        """
        # Populating table dynamically requires dict

        summary_dict = {}
        passes = 0
        ret_val = 0
        total_tests = len(statuses)
        rows = []
        fields = ['State', 'Amount', 'Percent']
        fails = 0

        # Shrink statues dict to singular keys with total
        # amount of key as the value
        for test in statuses:
            if test['state'] not in summary_dict.keys():
                summary_dict[test['state']] = 1
            else:
                summary_dict[test['state']] += 1

            # Gathers info on passed tests from completed tests.
            if 'COMPLETE' in test['state'] and 'PASS' in test['note']:
                passes += 1

        if 'COMPLETE' in summary_dict.keys():
            fails = summary_dict['COMPLETE'] - passes
            fields = ['State', 'Amount', 'Percent', 'PASSED', 'FAILED']

        for key, value in summary_dict.items():
            #  Build the rows for drawtables.

            #  Determine Color.
            if key.endswith('ERROR') or key.endswith('TIMEOUT') or \
               key.endswith('FAILED') or key == 'ABORTED' or key == 'INVALID':
                color = output.RED
            elif key == 'COMPLETE':
                color = output.GREEN
            elif key == 'SKIPPED':
                color = output.YELLOW
            elif key == 'RUNNING' or key == 'SCHEDULED' \
                    or key == 'PREPPING_RUN' \
                    or key == 'BUILDING' or key == 'BUILD_DONE' \
                    or key == 'BUILD_REUSED':
                color = output.CYAN
            else:
                color = output.WHITE  # Not enough to warrant color.

            # Populating rows...
            if key == 'COMPLETE':  # only time we need to populate pass/fail
                rows.append(
                    {'State': output.ANSIString(key, color),
                     'Amount': value,
                     'Percent': '{0:.0%}'.format(value / total_tests),
                     'PASSED': '{0:.0%}'.format(passes / value)
                               + ',({}/{})'.format(passes, value),
                     'FAILED': '{0:.0%}'.format(fails / value)
                               + ',({}/{})'.format(fails, value)}
                )
            else:
                rows.append(
                    {'State': output.ANSIString(key, color),
                     'Amount': value,
                     'Percent': '{0:.0%}'.format(value / total_tests)}
                )

        field_info = {
            'PASSED': {
                'transform': lambda t: output.ANSIString(t, output.GREEN)
            },
            'FAILED': {
                'transform': lambda t: output.ANSIString(t, output.RED),
            }}

        output.draw_table(outfile=self.outfile,
                          field_info=field_info,
                          fields=fields,
                          rows=rows,
                          border=True,
                          title='Test Summary')

        return ret_val<|MERGE_RESOLUTION|>--- conflicted
+++ resolved
@@ -254,14 +254,12 @@
             help='Display a single line summary of test statuses.'
         )
         parser.add_argument(
-<<<<<<< HEAD
             '-t', '--time', type=str, default=False, nargs=2,
             help='Retrieves tests up to the given date or time.'
         )
-=======
+        parser.add_argument(
             '-k', '--show-skipped', default=False, action='store_true',
             help='Show the status of skipped tests.')
->>>>>>> b063e96a
 
     def run(self, pav_cfg, args):
         """Gathers and prints the statuses from the specified test runs and/or

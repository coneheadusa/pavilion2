--- conflicted
+++ resolved
@@ -2,12 +2,9 @@
 essentially serves as a filesystem primary key."""
 
 import os
-<<<<<<< HEAD
 import shutil
 from datetime import datetime
 from typing import Callable, List
-=======
->>>>>>> bb8d1ff4
 from pathlib import Path
 from typing import Callable, List, Iterable, Any
 
@@ -22,12 +19,7 @@
 
 PKEY_FN = 'next_id'
 
-<<<<<<< HEAD
-def make_id_path(base_path, id_):
-=======
-
 def make_id_path(base_path, id_) -> Path:
->>>>>>> bb8d1ff4
     """Create the full path to an id directory given its base path and
     the id.
 
@@ -112,70 +104,6 @@
     return True
 
 def select(id_dir: Path,
-<<<<<<< HEAD
-           filter_func: Callable[[Path], bool] = default_filter,
-           fn_base: int = 10) -> List[Path]:
-    """Return a list of all test paths in the given id_dir that pass the
-    given filter function. The paths returned are guaranteed (within limits)
-    to be an id directory, and only paths that pass the filter function
-    are returned.
-
-    :param id_dir: A directory containing subdirectories to be filtered and
-                   removed.
-    :param filter_func: The filter function used to filter subdirectories in
-                        id_dir.
-    :param fn_base: The Integer base used to check whether directory names are
-                    valid intergers or hex. 16 for hex, 10 (Default) for ints.
-    :return passed: The list of path objects that passed the filter.
-    """
-
-    passed = []
-    for path in id_dir.iterdir():
-
-        # Check if dir_name is valid hex or int
-        # fn_base = 16 for hex, 10 for int
-        try:
-            int(path.name, fn_base)
-        except ValueError:
-            continue
-
-        if path.is_dir():
-            if filter_func(path):
-                passed.append(path)
-
-    return passed
-
-def delete(id_dir: Path,
-           filter_func: Callable[[Path], bool] = default_filter,
-           verbose: bool = False) -> int:
-    """Delete all id directories in 'id_dir' that match the given filter.
-
-    :param id_dir: The directory to iterate through
-    :param verbose: True or False based on if you want verbose output. Default
-                    is false.
-    :return int count: The number of directories removed.
-    """
-
-    count = 0
-    msgs = []
-
-    lock_path = id_dir.with_suffix('.lock')
-    with lockfile.LockFile(lock_path):
-        for path in select(id_dir, filter_func):
-            try:
-                shutil.rmtree(path)
-            except OSError as err:
-                msgs.append("Could not remove {} {}: {}"
-                                  .format(id_dir.name, path, err))
-                continue
-            count += 1
-            if verbose:
-                msgs.append("Removed {} {}.".format(id_dir.name,
-                                                    path.name))
-
-    reset_pkey(id_dir)
-    return count, msgs
-=======
            filter_func: Callable[[Any], bool] = default_filter,
            transform: Callable[[Path], Any] = lambda v: v,
            order_func: Callable[[Any], Any] = None,
@@ -263,5 +191,4 @@
         except ValueError:
             raise ValueError(
                 "Invalid dir_db path '{}'".format(path.as_posix()))
-    return ids
->>>>>>> bb8d1ff4
+    return ids